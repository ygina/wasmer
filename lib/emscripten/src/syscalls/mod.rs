--- conflicted
+++ resolved
@@ -52,12 +52,8 @@
 }
 
 /// read
-<<<<<<< HEAD
 #[cfg(not(feature = "vfs"))]
-pub fn ___syscall3(ctx: &mut Ctx, which: i32, mut varargs: VarArgs) -> i32 {
-=======
 pub fn ___syscall3(ctx: &mut Ctx, _which: i32, mut varargs: VarArgs) -> i32 {
->>>>>>> 20d1023a
     // -> ssize_t
     debug!("emscripten::___syscall3 (read) {}", _which);
     let fd: i32 = varargs.get(ctx);
