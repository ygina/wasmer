# Changelog

All PRs to the Wasmer repository must add to this file.

Blocks of changes will separated by version increments.

## **[Unreleased]**
<<<<<<< HEAD
- [#541](https://github.com/wasmerio/wasmer/pull/541) Fix dependency graph by making separate test crates; ABI implementations should not depend on compilers
=======
- [#537](https://github.com/wasmerio/wasmer/pull/537) Add hidden flag (`--cache-key`) to use prehashed key into the compiled wasm cache and change compiler backend-specific caching to use directories
- [#536](https://github.com/wasmerio/wasmer/pull/536) ~Update cache to use compiler backend name in cache key~
>>>>>>> 40e67e37

## 0.5.4
- [#529](https://github.com/wasmerio/wasmer/pull/529) Updates the Wasm Interface library, which is used by wapm, with bug fixes and error message improvements

## 0.5.3
- [#523](https://github.com/wasmerio/wasmer/pull/523) Update wapm version to fix bug related to signed packages in the global namespace and locally-stored public keys

## 0.5.2 - 2019-07-02
- [#521](https://github.com/wasmerio/wasmer/pull/521) Update Wapm-cli, bump version numbers
- [#518](https://github.com/wasmerio/wasmer/pull/518) Update Cranelift and WasmParser
- [#514](https://github.com/wasmerio/wasmer/pull/514) [#519](https://github.com/wasmerio/wasmer/pull/519) Improved Emscripten network related calls, added a null check to `WasmPtr`
- [#515](https://github.com/wasmerio/wasmer/pull/515) Improved Emscripten dyncalls
- [#513](https://github.com/wasmerio/wasmer/pull/513) Fix emscripten lseek implementation.
- [#510](https://github.com/wasmerio/wasmer/pull/510) Simplify construction of floating point constants in LLVM backend. Fix LLVM assertion failure due to definition of %ctx.

## 0.5.1 - 2019-06-24
- [#508](https://github.com/wasmerio/wasmer/pull/508) Update wapm version, includes bug fixes

## 0.5.0 - 2019-06-17

- [#471](https://github.com/wasmerio/wasmer/pull/471) Added missing functions to run Python. Improved Emscripten bindings
- [#494](https://github.com/wasmerio/wasmer/pull/494) Remove deprecated type aliases from libc in the runtime C API
- [#493](https://github.com/wasmerio/wasmer/pull/493) `wasmer_module_instantiate` has better error messages in the runtime C API
- [#474](https://github.com/wasmerio/wasmer/pull/474) Set the install name of the dylib to `@rpath`
- [#490](https://github.com/wasmerio/wasmer/pull/490) Add MiddlewareChain and StreamingCompiler to runtime
- [#487](https://github.com/wasmerio/wasmer/pull/487) Fix stack offset check in singlepass backend 
- [#450](https://github.com/wasmerio/wasmer/pull/450) Added Metering
- [#481](https://github.com/wasmerio/wasmer/pull/481) Added context trampoline into runtime
- [#484](https://github.com/wasmerio/wasmer/pull/484) Fix bugs in emscripten socket syscalls
- [#476](https://github.com/wasmerio/wasmer/pull/476) Fix bug with wasi::environ_get, fix off by one error in wasi::environ_sizes_get
- [#470](https://github.com/wasmerio/wasmer/pull/470) Add mapdir support to Emscripten, implement getdents for Unix
- [#467](https://github.com/wasmerio/wasmer/pull/467) `wasmer_instantiate` returns better error messages in the runtime C API
- [#463](https://github.com/wasmerio/wasmer/pull/463) Fix bug in WASI path_open allowing one level above preopened dir to be accessed
- [#461](https://github.com/wasmerio/wasmer/pull/461) Prevent passing negative lengths in various places in the runtime C API
- [#459](https://github.com/wasmerio/wasmer/pull/459) Add monotonic and real time clocks for wasi on windows
- [#447](https://github.com/wasmerio/wasmer/pull/447) Add trace macro (`--features trace`) for more verbose debug statements
- [#451](https://github.com/wasmerio/wasmer/pull/451) Add `--mapdir=src:dest` flag to rename host directories in the guest context
- [#457](https://github.com/wasmerio/wasmer/pull/457) Implement file metadata for WASI, fix bugs in WASI clock code for Unix platforms

## 0.4.2 - 2019-05-16

- [#416](https://github.com/wasmerio/wasmer/pull/416) Remote code loading framework
- [#449](https://github.com/wasmerio/wasmer/pull/449) Fix bugs: opening host files in filestat and opening with write permissions unconditionally in path_open
- [#442](https://github.com/wasmerio/wasmer/pull/442) Misc. WASI FS fixes and implement readdir
- [#440](https://github.com/wasmerio/wasmer/pull/440) Fix type mismatch between `wasmer_instance_call` and `wasmer_export_func_*_arity` functions in the runtime C API.
- [#269](https://github.com/wasmerio/wasmer/pull/269) Add better runtime docs
- [#432](https://github.com/wasmerio/wasmer/pull/432) Fix returned value of `wasmer_last_error_message` in the runtime C API
- [#429](https://github.com/wasmerio/wasmer/pull/429) Get wasi::path_filestat_get working for some programs; misc. minor WASI FS improvements
- [#413](https://github.com/wasmerio/wasmer/pull/413) Update LLVM backend to use new parser codegen traits

## 0.4.1 - 2019-05-06

- [#426](https://github.com/wasmerio/wasmer/pull/426) Update wapm-cli submodule, bump version to 0.4.1
- [#422](https://github.com/wasmerio/wasmer/pull/422) Improved Emscripten functions to run optipng and pngquant compiled to wasm
- [#409](https://github.com/wasmerio/wasmer/pull/409) Improved Emscripten functions to run JavascriptCore compiled to wasm
- [#399](https://github.com/wasmerio/wasmer/pull/399) Add example of using a plugin extended from WASI
- [#397](https://github.com/wasmerio/wasmer/pull/397) Fix WASI fs abstraction to work on Windows
- [#390](https://github.com/wasmerio/wasmer/pull/390) Pin released wapm version and add it as a git submodule
- [#408](https://github.com/wasmerio/wasmer/pull/408) Add images to windows installer and update installer to add wapm bin directory to path

## 0.4.0 - 2019-04-23

- [#383](https://github.com/wasmerio/wasmer/pull/383) Hook up wasi exit code to wasmer cli.
- [#382](https://github.com/wasmerio/wasmer/pull/382) Improve error message on `--backend` flag to only suggest currently enabled backends
- [#381](https://github.com/wasmerio/wasmer/pull/381) Allow retrieving propagated user errors.
- [#379](https://github.com/wasmerio/wasmer/pull/379) Fix small return types from imported functions.
- [#371](https://github.com/wasmerio/wasmer/pull/371) Add more Debug impl for WASI types
- [#368](https://github.com/wasmerio/wasmer/pull/368) Fix issue with write buffering
- [#343](https://github.com/wasmerio/wasmer/pull/343) Implement preopened files for WASI and fix aligment issue when accessing WASI memory
- [#367](https://github.com/wasmerio/wasmer/pull/367) Add caching support to the LLVM backend.
- [#366](https://github.com/wasmerio/wasmer/pull/366) Remove `UserTrapper` trait to fix [#365](https://github.com/wasmerio/wasmer/issues/365).
- [#348](https://github.com/wasmerio/wasmer/pull/348) Refactor internal runtime ↔️ backend abstraction.
- [#355](https://github.com/wasmerio/wasmer/pull/355) Misc changes to `Cargo.toml`s for publishing
- [#352](https://github.com/wasmerio/wasmer/pull/352) Bump version numbers to 0.3.0
- [#351](https://github.com/wasmerio/wasmer/pull/351) Add hidden option to specify wasm program name (can be used to improve error messages)
- [#350](https://github.com/wasmerio/wasmer/pull/350) Enforce that CHANGELOG.md is updated through CI.
- [#349](https://github.com/wasmerio/wasmer/pull/349) Add [CHANGELOG.md](https://github.com/wasmerio/wasmer/blob/master/CHANGELOG.md).

## 0.3.0 - 2019-04-12

- [#276](https://github.com/wasmerio/wasmer/pull/276) [#288](https://github.com/wasmerio/wasmer/pull/288) [#344](https://github.com/wasmerio/wasmer/pull/344) Use new singlepass backend (with the `--backend=singlepass` when running Wasmer)
- [#338](https://github.com/wasmerio/wasmer/pull/338) Actually catch traps/panics/etc when using a typed func.
- [#325](https://github.com/wasmerio/wasmer/pull/325) Fixed func_index in debug mode
- [#323](https://github.com/wasmerio/wasmer/pull/323) Add validate subcommand to validate Wasm files
- [#321](https://github.com/wasmerio/wasmer/pull/321) Upgrade to Cranelift 0.3.0
- [#319](https://github.com/wasmerio/wasmer/pull/319) Add Export and GlobalDescriptor to Runtime API
- [#310](https://github.com/wasmerio/wasmer/pull/310) Cleanup warnings
- [#299](https://github.com/wasmerio/wasmer/pull/299) [#300](https://github.com/wasmerio/wasmer/pull/300) [#301](https://github.com/wasmerio/wasmer/pull/301) [#303](https://github.com/wasmerio/wasmer/pull/303) [#304](https://github.com/wasmerio/wasmer/pull/304) [#305](https://github.com/wasmerio/wasmer/pull/305) [#306](https://github.com/wasmerio/wasmer/pull/306) [#307](https://github.com/wasmerio/wasmer/pull/307) Add support for WASI 🎉
- [#286](https://github.com/wasmerio/wasmer/pull/286) Add extend to imports
- [#278](https://github.com/wasmerio/wasmer/pull/278) Add versioning to cache
- [#250](https://github.com/wasmerio/wasmer/pull/250) Setup bors<|MERGE_RESOLUTION|>--- conflicted
+++ resolved
@@ -5,12 +5,9 @@
 Blocks of changes will separated by version increments.
 
 ## **[Unreleased]**
-<<<<<<< HEAD
-- [#541](https://github.com/wasmerio/wasmer/pull/541) Fix dependency graph by making separate test crates; ABI implementations should not depend on compilers
-=======
+- [#541](https://github.com/wasmerio/wasmer/pull/541) Fix dependency graph by making separate test crates; ABI implementations should not depend on compilers. Add Cranelift fork as git submodule of clif-backend
 - [#537](https://github.com/wasmerio/wasmer/pull/537) Add hidden flag (`--cache-key`) to use prehashed key into the compiled wasm cache and change compiler backend-specific caching to use directories
 - [#536](https://github.com/wasmerio/wasmer/pull/536) ~Update cache to use compiler backend name in cache key~
->>>>>>> 40e67e37
 
 ## 0.5.4
 - [#529](https://github.com/wasmerio/wasmer/pull/529) Updates the Wasm Interface library, which is used by wapm, with bug fixes and error message improvements
