extern crate structopt;

use std::env;
use std::fs::{read_to_string, File};
use std::io;
use std::io::Read;
use std::path::PathBuf;
use std::process::exit;
use std::str::FromStr;

use hashbrown::HashMap;
use structopt::StructOpt;

use wasmer::webassembly::InstanceABI;
use wasmer::*;
use wasmer_clif_backend::CraneliftCompiler;
#[cfg(feature = "backend:llvm")]
use wasmer_llvm_backend::LLVMCompiler;
use wasmer_runtime::cache::{Cache as BaseCache, FileSystemCache, WasmHash, WASMER_VERSION_HASH};
use wasmer_runtime_core::{
    self,
    backend::{Compiler, CompilerConfig},
};
#[cfg(feature = "backend:singlepass")]
use wasmer_singlepass_backend::SinglePassCompiler;
#[cfg(feature = "wasi")]
use wasmer_wasi;

// stub module to make conditional compilation happy
#[cfg(not(feature = "wasi"))]
mod wasmer_wasi {
    use wasmer_runtime_core::{import::ImportObject, module::Module};

    pub fn is_wasi_module(_module: &Module) -> bool {
        false
    }

    pub fn generate_import_object(_args: Vec<Vec<u8>>, _envs: Vec<Vec<u8>>) -> ImportObject {
        unimplemented!()
    }
}

#[derive(Debug, StructOpt)]
#[structopt(name = "wasmer", about = "Wasm execution runtime.")]
/// The options for the wasmer Command Line Interface
enum CLIOptions {
    /// Run a WebAssembly file. Formats accepted: wasm, wast
    #[structopt(name = "run")]
    Run(Run),

    /// Wasmer cache
    #[structopt(name = "cache")]
    Cache(Cache),

    /// Validate a Web Assembly binary
    #[structopt(name = "validate")]
    Validate(Validate),

    /// Update wasmer to the latest version
    #[structopt(name = "self-update")]
    SelfUpdate,
}

#[derive(Debug, StructOpt)]
struct Run {
    // Disable the cache
    #[structopt(long = "disable-cache")]
    disable_cache: bool,

    /// Input file
    #[structopt(parse(from_os_str))]
    path: PathBuf,

    // Disable the cache
    #[structopt(
        long = "backend",
        default_value = "cranelift",
        raw(possible_values = "Backend::variants()", case_insensitive = "true")
    )]
    backend: Backend,

    /// Emscripten symbol map
    #[structopt(long = "em-symbol-map", parse(from_os_str), group = "emscripten")]
    em_symbol_map: Option<PathBuf>,

    /// WASI pre-opened directory
    #[structopt(long = "dir", multiple = true, group = "wasi")]
    pre_opened_directories: Vec<String>,

    #[structopt(long = "command-name", hidden = true)]
    command_name: Option<String>,

    /// Application arguments
    #[structopt(name = "--", raw(multiple = "true"))]
    args: Vec<String>,
}

#[allow(dead_code)]
#[derive(Debug)]
enum Backend {
    Cranelift,
    Singlepass,
    LLVM,
}

impl Backend {
    pub fn variants() -> &'static [&'static str] {
        &["singlepass", "cranelift", "llvm"]
    }
}

impl FromStr for Backend {
    type Err = String;
    fn from_str(s: &str) -> Result<Backend, String> {
        match s.to_lowercase().as_str() {
            "singlepass" => Ok(Backend::Singlepass),
            "cranelift" => Ok(Backend::Cranelift),
            "llvm" => Ok(Backend::LLVM),
            // "llvm" => Err(
            //     "The LLVM backend option is not enabled by default due to binary size constraints"
            //         .to_string(),
            // ),
            _ => Err(format!("The backend {} doesn't exist", s)),
        }
    }
}

#[derive(Debug, StructOpt)]
enum Cache {
    /// Clear the cache
    #[structopt(name = "clean")]
    Clean,

    /// Display the location of the cache
    #[structopt(name = "dir")]
    Dir,
}

#[derive(Debug, StructOpt)]
struct Validate {
    /// Input file
    #[structopt(parse(from_os_str))]
    path: PathBuf,
}

/// Read the contents of a file
fn read_file_contents(path: &PathBuf) -> Result<Vec<u8>, io::Error> {
    let mut buffer: Vec<u8> = Vec::new();
    let mut file = File::open(path)?;
    file.read_to_end(&mut buffer)?;
    // We force to close the file
    drop(file);
    Ok(buffer)
}

fn get_cache_dir() -> PathBuf {
    match env::var("WASMER_CACHE_DIR") {
        Ok(dir) => PathBuf::from(dir),
        Err(_) => {
            // We use a temporal directory for saving cache files
            let mut temp_dir = env::temp_dir();
            temp_dir.push("wasmer");
            temp_dir.push(WASMER_VERSION_HASH);
            temp_dir
        }
    }
}

/// Execute a wasm/wat file
fn execute_wasm(options: &Run) -> Result<(), String> {
    // force disable caching on windows
    #[cfg(target_os = "windows")]
    let disable_cache = true;
    #[cfg(not(target_os = "windows"))]
    let disable_cache = options.disable_cache;

    let wasm_path = &options.path;

    let mut wasm_binary: Vec<u8> = read_file_contents(wasm_path).map_err(|err| {
        format!(
            "Can't read the file {}: {}",
            wasm_path.as_os_str().to_string_lossy(),
            err
        )
    })?;

    let em_symbol_map = if let Some(em_symbol_map_path) = options.em_symbol_map.clone() {
        let em_symbol_map_content: String = read_to_string(&em_symbol_map_path)
            .map_err(|err| {
                format!(
                    "Can't read symbol map file {}: {}",
                    em_symbol_map_path.as_os_str().to_string_lossy(),
                    err,
                )
            })?
            .to_owned();
        let mut em_symbol_map = HashMap::new();
        for line in em_symbol_map_content.lines() {
            let mut split = line.split(':');
            let num_str = if let Some(ns) = split.next() {
                ns
            } else {
                return Err(format!(
                    "Can't parse symbol map (expected each entry to be of the form: `0:func_name`)"
                ));
            };
            let num: u32 = num_str.parse::<u32>().map_err(|err| {
                format!(
                    "Failed to parse {} as a number in symbol map: {}",
                    num_str, err
                )
            })?;
            let name_str: String = if let Some(name_str) = split.next() {
                name_str
            } else {
                return Err(format!(
                    "Can't parse symbol map (expected each entry to be of the form: `0:func_name`)"
                ));
            }
            .to_owned();

            em_symbol_map.insert(num, name_str);
        }
        Some(em_symbol_map)
    } else {
        None
    };

    if !utils::is_wasm_binary(&wasm_binary) {
        wasm_binary = wabt::wat2wasm(wasm_binary)
            .map_err(|e| format!("Can't convert from wast to wasm: {:?}", e))?;
    }

    let compiler: Box<dyn Compiler> = match options.backend {
        #[cfg(feature = "backend:singlepass")]
        Backend::Singlepass => Box::new(SinglePassCompiler::new()),
        #[cfg(not(feature = "backend:singlepass"))]
        Backend::Singlepass => return Err("The singlepass backend is not enabled".to_string()),
        Backend::Cranelift => Box::new(CraneliftCompiler::new()),
        #[cfg(feature = "backend:llvm")]
        Backend::LLVM => Box::new(LLVMCompiler::new()),
        #[cfg(not(feature = "backend:llvm"))]
        Backend::LLVM => return Err("the llvm backend is not enabled".to_string()),
    };

    let module = if !disable_cache {
        // If we have cache enabled

        // We generate a hash for the given binary, so we can use it as key
        // for the Filesystem cache
        let hash = WasmHash::generate(&wasm_binary);

        let wasmer_cache_dir = get_cache_dir();

        // We create a new cache instance.
        // It could be possible to use any other kinds of caching, as long as they
        // implement the Cache trait (with save and load functions)
        let mut cache = unsafe {
            FileSystemCache::new(wasmer_cache_dir).map_err(|e| format!("Cache error: {:?}", e))?
        };

        // cache.load will return the Module if it's able to deserialize it properly, and an error if:
        // * The file is not found
        // * The file exists, but it's corrupted or can't be converted to a module
        let module = match cache.load(hash) {
            Ok(module) => {
                // We are able to load the module from cache
                module
            }
            Err(_) => {
                let module = webassembly::compile_with_config_with(
                    &wasm_binary[..],
                    CompilerConfig {
                        symbol_map: em_symbol_map,
                    },
                    &*compiler,
                )
                .map_err(|e| format!("Can't compile module: {:?}", e))?;
                // We try to save the module into a cache file
                cache.store(hash, module.clone()).unwrap_or_default();

                module
            }
        };
        module
    } else {
        webassembly::compile_with_config_with(
            &wasm_binary[..],
            CompilerConfig {
                symbol_map: em_symbol_map,
            },
            &*compiler,
        )
        .map_err(|e| format!("Can't compile module: {:?}", e))?
    };

    // TODO: refactor this
    let (abi, import_object, _em_globals) = if wasmer_emscripten::is_emscripten_module(&module) {
        let mut emscripten_globals = wasmer_emscripten::EmscriptenGlobals::new(&module);
        (
            InstanceABI::Emscripten,
            wasmer_emscripten::generate_emscripten_env(&mut emscripten_globals),
            Some(emscripten_globals), // TODO Em Globals is here to extend, lifetime, find better solution
        )
    } else if wasmer_golang::is_golang_module(&module) {
        (InstanceABI::Go, wasmer_golang::generate_golang_env(), None)
    } else {
<<<<<<< HEAD
        (
            InstanceABI::Go,
            wasmer_runtime_core::import::ImportObject::new(),
            None,
        )
=======
        if cfg!(feature = "wasi") && wasmer_wasi::is_wasi_module(&module) {
            (
                InstanceABI::WASI,
                wasmer_wasi::generate_import_object(
                    if let Some(cn) = &options.command_name {
                        [cn.clone()]
                    } else {
                        [options.path.to_str().unwrap().to_owned()]
                    }
                    .iter()
                    .chain(options.args.iter())
                    .cloned()
                    .map(|arg| arg.into_bytes())
                    .collect(),
                    env::vars()
                        .map(|(k, v)| format!("{}={}", k, v).into_bytes())
                        .collect(),
                    options.pre_opened_directories.clone(),
                ),
                None,
            )
        } else {
            (
                InstanceABI::None,
                wasmer_runtime_core::import::ImportObject::new(),
                None,
            )
        }
>>>>>>> 6478500b
    };

    let mut instance = module
        .instantiate(&import_object)
        .map_err(|e| format!("Can't instantiate module: {:?}", e))?;

    webassembly::run_instance(
        &module,
        &mut instance,
        abi,
        if let Some(cn) = &options.command_name {
            cn
        } else {
            options.path.to_str().unwrap()
        },
        options.args.iter().map(|arg| arg.as_str()).collect(),
    )
    .map_err(|e| format!("{:?}", e))?;

    Ok(())
}

fn run(options: Run) {
    match execute_wasm(&options) {
        Ok(()) => {}
        Err(message) => {
            eprintln!("{:?}", message);
            exit(1);
        }
    }
}

fn validate_wasm(validate: Validate) -> Result<(), String> {
    let wasm_path = validate.path;
    let wasm_path_as_str = wasm_path.to_str().unwrap();

    let wasm_binary: Vec<u8> = read_file_contents(&wasm_path).map_err(|err| {
        format!(
            "Can't read the file {}: {}",
            wasm_path.as_os_str().to_string_lossy(),
            err
        )
    })?;

    if !utils::is_wasm_binary(&wasm_binary) {
        return Err(format!(
            "Cannot recognize \"{}\" as a WASM binary",
            wasm_path_as_str,
        ));
    }

    wasmer_runtime_core::validate_and_report_errors(&wasm_binary)
        .map_err(|err| format!("Validation failed: {}", err))?;

    Ok(())
}

/// Runs logic for the `validate` subcommand
fn validate(validate: Validate) {
    match validate_wasm(validate) {
        Err(message) => {
            eprintln!("Error: {}", message);
            exit(-1);
        }
        _ => (),
    }
}

fn main() {
    let options = CLIOptions::from_args();
    match options {
        CLIOptions::Run(options) => run(options),
        #[cfg(not(target_os = "windows"))]
        CLIOptions::SelfUpdate => update::self_update(),
        #[cfg(target_os = "windows")]
        CLIOptions::SelfUpdate => {
            println!("Self update is not supported on Windows. Use install instructions on the Wasmer homepage: https://wasmer.io");
        }
        #[cfg(not(target_os = "windows"))]
        CLIOptions::Cache(cache) => match cache {
            Cache::Clean => {
                use std::fs;
                let cache_dir = get_cache_dir();
                if cache_dir.exists() {
                    fs::remove_dir_all(cache_dir.clone()).expect("Can't remove cache dir");
                }
                fs::create_dir_all(cache_dir.clone()).expect("Can't create cache dir");
            }
            Cache::Dir => {
                println!("{}", get_cache_dir().to_string_lossy());
            }
        },
        CLIOptions::Validate(validate_options) => {
            validate(validate_options);
        }
        #[cfg(target_os = "windows")]
        CLIOptions::Cache(_) => {
            println!("Caching is disabled for Windows.");
        }
    }
}<|MERGE_RESOLUTION|>--- conflicted
+++ resolved
@@ -302,16 +302,7 @@
             wasmer_emscripten::generate_emscripten_env(&mut emscripten_globals),
             Some(emscripten_globals), // TODO Em Globals is here to extend, lifetime, find better solution
         )
-    } else if wasmer_golang::is_golang_module(&module) {
-        (InstanceABI::Go, wasmer_golang::generate_golang_env(), None)
     } else {
-<<<<<<< HEAD
-        (
-            InstanceABI::Go,
-            wasmer_runtime_core::import::ImportObject::new(),
-            None,
-        )
-=======
         if cfg!(feature = "wasi") && wasmer_wasi::is_wasi_module(&module) {
             (
                 InstanceABI::WASI,
@@ -340,7 +331,6 @@
                 None,
             )
         }
->>>>>>> 6478500b
     };
 
     let mut instance = module
